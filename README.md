--- conflicted
+++ resolved
@@ -18,11 +18,7 @@
 
 ```toml
 [dependencies]
-<<<<<<< HEAD
 aic-sdk = { version = "0.9.0", features = ["download-lib"] }
-=======
-aic-sdk = { version = "0.8.2", features = ["download-lib"] }
->>>>>>> 8a3433d1
 ```
 
 If you want to provide your own library, use the `AIC_LIB_PATH` environment variable to specify the path
